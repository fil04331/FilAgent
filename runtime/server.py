"""
Serveur API pour l'agent LLM
Compatible avec le format OpenAI pour faciliter l'intégration
"""

from fastapi import FastAPI, HTTPException
from fastapi.responses import JSONResponse
from pydantic import BaseModel
from typing import List, Optional
from datetime import datetime
from pathlib import Path
import yaml
import traceback
from .config import get_config
from .agent import get_agent
from memory.episodic import get_messages, get_connection
from .middleware.logging import get_logger
from .middleware.worm import get_worm_logger

# Import Prometheus metrics (optionnel)
try:
    from prometheus_client import generate_latest, CONTENT_TYPE_LATEST

    PROMETHEUS_AVAILABLE = True
except ImportError:
    PROMETHEUS_AVAILABLE = False

app = FastAPI(
    title="FilAgent API",
    version="0.1.0",
    description="Agent LLM avec gouvernance et traçabilité",
    openapi_url="/openapi.json",
    docs_url="/docs",
    redoc_url="/redoc",
)

# Configuration
config = get_config()


class Message(BaseModel):
    """Message dans une conversation"""

    role: str  # "user" ou "assistant"
    content: str


class ChatRequest(BaseModel):
    """Requête de chat"""

    messages: List[Message]
    conversation_id: Optional[str] = None
    task_id: Optional[str] = None
    # Compatibilité OpenAI
    model: Optional[str] = None
    temperature: Optional[float] = None
    max_tokens: Optional[int] = None


class ChatResponse(BaseModel):
    """Réponse du chat"""

    id: str
    object: str = "chat.completion"
    created: int
    model: str
    choices: List[dict]
    usage: dict


def _load_manual_openapi_schema() -> dict:
    """Charge le schéma OpenAPI manuel depuis la racine.

    Recherche openapi.yaml à la racine du projet.
    """
    repo_root = Path(__file__).parent.parent
    openapi_path = repo_root / "openapi.yaml"

    if not openapi_path.exists():
        # Retour à un schéma minimal si absent, pour ne pas casser /docs
        return {
            "openapi": "3.0.3",
            "info": {"title": "FilAgent API", "version": "0.1.0"},
            "paths": {},
        }

    with open(openapi_path, "r", encoding="utf-8") as f:
        return yaml.safe_load(f)


def custom_openapi():
    """Remplace la génération auto par le schéma OpenAPI manuel."""
    if app.openapi_schema:
        return app.openapi_schema

    app.openapi_schema = _load_manual_openapi_schema()
    return app.openapi_schema


app.openapi = custom_openapi


@app.get("/")
async def root():
    """Endpoint de santé"""
    return {"service": "FilAgent", "version": config.version, "status": "healthy"}


@app.get("/health")
async def health():
    """Vérification de santé approfondie"""

    components = {
        "model": False,
        "database": False,
        "logging": False,
    }

    # Vérifier le modèle
    try:
        agent = get_agent()
        model = getattr(agent, "model", None)
        components["model"] = bool(model and getattr(model, "is_loaded", lambda: False)())
    except Exception:
        components["model"] = False

    # Vérifier la base SQLite
    try:
        with get_connection() as conn:
            conn.execute("SELECT 1")
        components["database"] = True
    except Exception:
        components["database"] = False

    # Vérifier la journalisation (fichier et WORM)
    try:
        logger = get_logger()
        worm_logger = get_worm_logger()
        log_dir = Path(logger.current_file).parent
        digest_dir = worm_logger.digest_dir
        components["logging"] = log_dir.is_dir() and digest_dir.is_dir()
    except Exception:
        components["logging"] = False

    healthy = all(components.values())

    return {
        "status": "healthy" if healthy else "degraded",
        "timestamp": datetime.now().isoformat(),
        "components": components,
    }


@app.post("/chat")
async def chat(request: ChatRequest):
    """
    Endpoint principal pour les conversations avec l'agent
    """
    try:
        # Récupérer l'agent (mode repli si indisponible)
        agent = None
        try:
            agent = get_agent()
        except Exception:
            agent = None

        conversation_id = request.conversation_id or f"conv-{int(datetime.now().timestamp())}"

        # Trouver le dernier message utilisateur
        user_messages = [msg for msg in request.messages if msg.role == "user"]
        if not user_messages:
            return JSONResponse(status_code=400, content={"detail": "No user message provided"})

        last_user_message = user_messages[-1].content

        if agent is not None:
            result = agent.chat(message=last_user_message, conversation_id=conversation_id, task_id=request.task_id)
            response_content = result["response"]
            usage = result.get("usage", {"prompt_tokens": 0, "completion_tokens": 0, "total_tokens": 0})
        else:
            # Mode stub pour conserver la conformité API en environnement sans modèle
            response_content = "[stub] Agent indisponible. Réponse factice pour tests de contrat."
            usage = {"prompt_tokens": 0, "completion_tokens": 1, "total_tokens": 1}

        response = {
            "id": conversation_id,
            "object": "chat.completion",
            "created": int(datetime.now().timestamp()),
            "model": getattr(getattr(config, "model", None), "name", "unknown"),
            "choices": [
                {"index": 0, "message": {"role": "assistant", "content": response_content}, "finish_reason": "stop"}
            ],
            "usage": {
                "prompt_tokens": usage.get("prompt_tokens", 0),
                "completion_tokens": usage.get("completion_tokens", 0),
                "total_tokens": usage.get("total_tokens", 0),
            },
            "conversation_id": conversation_id,
        }
        # Ajouter un header X-Trace-ID si disponible via logger
        headers = {}
        try:
            logger = get_logger()
            trace_id = getattr(logger, "current_trace_id", None)
            if trace_id:
                headers["X-Trace-ID"] = trace_id
        except Exception:
            pass

        return JSONResponse(status_code=200, content=response, headers=headers)
    except Exception as e:
        # Dernier repli : ne pas exposer les détails d'exception à l'utilisateur; journaliser l'erreur serveur uniquement
        logger = None
        try:
            logger = get_logger()
        except Exception:
            pass
        if logger is not None:
            logger.error("Exception in chat endpoint", exc_info=True)
        else:
            print("Exception in chat endpoint:")
            print(traceback.format_exc())
        fallback = {
            "id": conversation_id,
            "object": "chat.completion",
            "created": int(datetime.now().timestamp()),
            "model": getattr(getattr(config, "model", None), "name", "unknown"),
<<<<<<< HEAD
            "choices": [{
                "index": 0,
                "message": {"role": "assistant", "content": "[stub-error] An internal error has occurred."},
                "finish_reason": "error"
            }],
=======
            "choices": [
                {
                    "index": 0,
                    "message": {"role": "assistant", "content": f"[stub-error] {str(e)}"},
                    "finish_reason": "error",
                }
            ],
>>>>>>> b2b335f9
            "usage": {"prompt_tokens": 0, "completion_tokens": 0, "total_tokens": 0},
            "conversation_id": conversation_id,
        }
        return JSONResponse(status_code=200, content=fallback)


@app.get("/conversations/{conversation_id}")
async def get_conversation(conversation_id: str):
    """Récupérer l'historique d'une conversation"""
    messages = get_messages(conversation_id)

    if not messages:
        raise HTTPException(status_code=404, detail="Conversation not found")

    return {"conversation_id": conversation_id, "messages": messages}


@app.get("/metrics")
async def metrics():
    """
    Endpoint Prometheus pour exposer les métriques HTN

    Returns:
        Métriques au format Prometheus
    """
    if not PROMETHEUS_AVAILABLE:
        from fastapi.responses import PlainTextResponse

        return PlainTextResponse(
            content="# Prometheus client not available. Install with: pip install prometheus-client\n", status_code=200
        )

    from fastapi.responses import Response

    return Response(content=generate_latest(), media_type=CONTENT_TYPE_LATEST)


if __name__ == "__main__":
    import uvicorn

    uvicorn.run(app, host="0.0.0.0", port=8000)<|MERGE_RESOLUTION|>--- conflicted
+++ resolved
@@ -225,13 +225,6 @@
             "object": "chat.completion",
             "created": int(datetime.now().timestamp()),
             "model": getattr(getattr(config, "model", None), "name", "unknown"),
-<<<<<<< HEAD
-            "choices": [{
-                "index": 0,
-                "message": {"role": "assistant", "content": "[stub-error] An internal error has occurred."},
-                "finish_reason": "error"
-            }],
-=======
             "choices": [
                 {
                     "index": 0,
@@ -239,7 +232,6 @@
                     "finish_reason": "error",
                 }
             ],
->>>>>>> b2b335f9
             "usage": {"prompt_tokens": 0, "completion_tokens": 0, "total_tokens": 0},
             "conversation_id": conversation_id,
         }
