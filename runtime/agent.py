--- conflicted
+++ resolved
@@ -65,24 +65,7 @@
 
         # S'assurer que les middlewares reflètent les éventuels patches actifs
         self._refresh_middlewares()
-<<<<<<< HEAD
-        
-        # Initialiser le ComplianceGuardian
-        try:
-            from planner.compliance_guardian import ComplianceGuardian
-            cg_config = getattr(self.config, 'compliance_guardian', None)
-            if cg_config and cg_config.enabled:
-                self.compliance_guardian = ComplianceGuardian(config_path=cg_config.rules_path)
-                print("✓ ComplianceGuardian initialized")
-            else:
-                self.compliance_guardian = None
-        except Exception as e:
-            print(f"⚠ Failed to initialize ComplianceGuardian: {e}")
-            self.compliance_guardian = None
-        
-=======
-
->>>>>>> 95ef5d8b
+
         # Initialiser le planificateur HTN (sera configuré après initialisation du modèle)
         self.planner = None
         self.executor = None
@@ -270,30 +253,7 @@
 
         # Rafraîchir les middlewares patchables
         self._refresh_middlewares()
-<<<<<<< HEAD
-        
-        # COMPLIANCE: Valider la requête avant planification
-        if self.compliance_guardian:
-            try:
-                cg_config = getattr(self.config, 'compliance_guardian', None)
-                if cg_config and cg_config.validate_queries:
-                    context = {
-                        'conversation_id': conversation_id,
-                        'task_id': task_id,
-                        'user_id': conversation_id  # Utiliser conversation_id comme proxy pour user_id
-                    }
-                    self.compliance_guardian.validate_query(user_query, context)
-            except Exception as e:
-                # En mode strict, propager l'erreur
-                cg_config = getattr(self.config, 'compliance_guardian', None)
-                if cg_config and cg_config.strict_mode:
-                    raise
-                else:
-                    print(f"⚠ Compliance validation warning: {e}")
-        
-=======
-
->>>>>>> 95ef5d8b
+
         # Métriques: enregistrer requête HTN
         from planner.metrics import get_metrics
 
@@ -326,30 +286,7 @@
             strategy=strategy,
             context={"conversation_id": conversation_id, "task_id": task_id},
         )
-<<<<<<< HEAD
-        
-        # COMPLIANCE: Valider le plan d'exécution
-        if self.compliance_guardian:
-            try:
-                cg_config = getattr(self.config, 'compliance_guardian', None)
-                if cg_config and cg_config.validate_plans:
-                    plan_dict = plan_result.to_dict() if hasattr(plan_result, 'to_dict') else {'graph': plan_result.graph}
-                    context = {
-                        'conversation_id': conversation_id,
-                        'task_id': task_id,
-                    }
-                    self.compliance_guardian.validate_execution_plan(plan_dict, context)
-            except Exception as e:
-                # En mode strict, propager l'erreur
-                cg_config = getattr(self.config, 'compliance_guardian', None)
-                if cg_config and cg_config.strict_mode:
-                    raise
-                else:
-                    print(f"⚠ Plan validation warning: {e}")
-        
-=======
-
->>>>>>> 95ef5d8b
+
         # Log decision record (conformité Loi 25)
         if self.dr_manager:
             try:
@@ -376,53 +313,7 @@
             graph=plan_result.graph,
             context={"conversation_id": conversation_id, "task_id": task_id},
         )
-<<<<<<< HEAD
-        
-        # COMPLIANCE: Auditer l'exécution
-        if self.compliance_guardian:
-            try:
-                cg_config = getattr(self.config, 'compliance_guardian', None)
-                if cg_config and cg_config.audit_executions:
-                    exec_dict = exec_result.to_dict() if hasattr(exec_result, 'to_dict') else {
-                        'success': exec_result.success,
-                        'errors': getattr(exec_result, 'errors', [])
-                    }
-                    context = {
-                        'conversation_id': conversation_id,
-                        'task_id': task_id,
-                    }
-                    self.compliance_guardian.audit_execution(exec_dict, context)
-            except Exception as e:
-                print(f"⚠ Execution audit warning: {e}")
-        
-        # COMPLIANCE: Générer Decision Record si configuré
-        if self.compliance_guardian:
-            try:
-                cg_config = getattr(self.config, 'compliance_guardian', None)
-                if cg_config and cg_config.auto_generate_dr:
-                    plan_dict = plan_result.to_dict() if hasattr(plan_result, 'to_dict') else {'graph': plan_result.graph}
-                    exec_dict = exec_result.to_dict() if hasattr(exec_result, 'to_dict') else {
-                        'success': exec_result.success,
-                        'errors': getattr(exec_result, 'errors', [])
-                    }
-                    context = {
-                        'actor': 'agent.core',
-                        'conversation_id': conversation_id,
-                        'task_id': task_id,
-                    }
-                    self.compliance_guardian.generate_decision_record(
-                        decision_type='htn_execution',
-                        query=user_query,
-                        plan=plan_dict,
-                        execution_result=exec_dict,
-                        context=context
-                    )
-            except Exception as e:
-                print(f"⚠ Decision record generation warning: {e}")
-        
-=======
-
->>>>>>> 95ef5d8b
+
         # 3. Vérifier
         verif_config = getattr(self.config, "htn_verification", None)
         verif_level = VerificationLevel(verif_config.default_level) if verif_config else VerificationLevel.STRICT
