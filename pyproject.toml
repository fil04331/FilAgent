--- conflicted
+++ resolved
@@ -39,13 +39,8 @@
     "pydantic-settings>=2.0.3,<3",
 
     # API Server
-    "fastapi>=0.121.0,<0.122",
-<<<<<<< HEAD
+    "fastapi>=0.121.0,<0.122",  # Includes starlette 0.47.2+ (CVE-2024-47874, CVE-2025-54121)
     "uvicorn>=0.38.0,<0.39",
-=======
-    "starlette>=0.47.2,<0.50",  # Explicit constraint for security fixes
-    "uvicorn>=0.24.0,<0.31",
->>>>>>> eb0eefcb
 
     # Database & Memory
     "aiosqlite>=0.19.0,<0.21",
@@ -55,11 +50,7 @@
     "prometheus-client>=0.19.0,<0.21",
 
     # Security
-<<<<<<< HEAD
-    "cryptography>=44.0.1,<45",
-=======
     "cryptography>=44.0.1,<45",  # Security fix for CVE-2024-6119, CVE-2024-12797
->>>>>>> eb0eefcb
     "pyopenssl>=23.3.0,<25",
 
     # Validation & Guardrails
