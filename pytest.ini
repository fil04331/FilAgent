--- conflicted
+++ resolved
@@ -21,11 +21,7 @@
     tools: tests d'outils
     compliance: tests de conformité (Loi 25, RGPD)
     e2e: tests end-to-end
-<<<<<<< HEAD
-    fixtures: tests validating fixture functionality
-    performance: tests de performance et de charge
-=======
     htn: tests HTN (Hierarchical Task Network) planning
     resilience: tests de résilience et fallbacks
     fixtures: tests validating fixture functionality
->>>>>>> 5165e711
+    performance: tests de performance et de charge