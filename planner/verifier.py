"""
Task Verifier - Validation et Self-Checks pour HTN

Implémente:
- Validation des résultats de tâches
- Self-checks automatiques
- Niveaux de vérification (BASIC, STRICT, PARANOID)
- Tests unitaires sur sorties intermédiaires

Conformité:
- Loi 25: Validation systématique des sorties automatisées
- AI Act: Self-checks obligatoires pour transparence
- NIST AI RMF: Gestion des risques via validation multicouche

Niveaux de validation:
- BASIC: Vérifications minimales (type, non-null)
- STRICT: Vérifications structurelles (schéma, contraintes)
- PARANOID: Vérifications exhaustives (sémantique, cohérence)
"""

from dataclasses import dataclass, field
from enum import Enum
from typing import List, Dict, Optional, Any, Callable
from datetime import datetime
from .metrics import get_metrics


class VerificationLevel(str, Enum):
    """Niveaux de rigueur de vérification"""

    BASIC = "basic"  # Minimal (rapide)
    STRICT = "strict"  # Standard (équilibré)
    PARANOID = "paranoid"  # Maximal (lent mais sûr)


@dataclass
class VerificationResult:
    """
    Résultat d'une vérification de tâche

    Attributes:
        passed: True si toutes les vérifications passent
        level: Niveau de vérification utilisé
        checks: Détails des vérifications individuelles
        errors: Liste des erreurs détectées
        warnings: Liste des avertissements
        confidence_score: Score de confiance (0-1)
        metadata: Métadonnées de traçabilité
    """

    passed: bool
    level: VerificationLevel
    checks: Dict[str, bool] = field(default_factory=dict)
    errors: List[str] = field(default_factory=list)
    warnings: List[str] = field(default_factory=list)
    confidence_score: float = 1.0
    metadata: Dict[str, Any] = field(default_factory=dict)

    def __post_init__(self):
        """Initialise métadonnées de traçabilité"""
        if "verified_at" not in self.metadata:
            self.metadata["verified_at"] = datetime.utcnow().isoformat()

    def to_dict(self) -> Dict[str, Any]:
        """Sérialise pour logging"""
        return {
            "passed": self.passed,
            "level": self.level.value,
            "checks": self.checks,
            "errors": self.errors,
            "warnings": self.warnings,
            "confidence_score": self.confidence_score,
            "metadata": self.metadata,
        }


class TaskVerifier:
    """
    Vérificateur de résultats de tâches HTN

    Responsabilités:
        - Valider les résultats selon le niveau requis
        - Exécuter self-checks automatiques
        - Détecter anomalies et incohérences
        - Tracer toutes les vérifications

    Usage:
        verifier = TaskVerifier(level=VerificationLevel.STRICT)
        result = verifier.verify_task(task, expected_schema)
        if not result.passed:
            print(f"Errors: {result.errors}")
    """

    def __init__(
        self,
        default_level: VerificationLevel = VerificationLevel.STRICT,
        enable_tracing: bool = True,
    ):
        """
        Initialise le vérificateur

        Args:
            default_level: Niveau de vérification par défaut
            enable_tracing: Active traçabilité complète
        """
        self.default_level = default_level
        self.enable_tracing = enable_tracing

        # Registre des vérificateurs personnalisés par action
        self._custom_verifiers: Dict[str, Callable] = {}

        # Statistiques
        self._stats = {
            "total_verifications": 0,
            "passed": 0,
            "failed": 0,
        }

    def register_custom_verifier(self, action: str, verifier: Callable):
        """
        Enregistre un vérificateur personnalisé pour une action

        Args:
            action: Nom de l'action
            verifier: Fonction de vérification (signature: func(task, result) -> VerificationResult)
        """
        self._custom_verifiers[action] = verifier

    def verify_task(
        self,
        task: Any,  # Task object
        level: Optional[VerificationLevel] = None,
        expected_schema: Optional[Dict[str, Any]] = None,
    ) -> VerificationResult:
        """
        Vérifie le résultat d'une tâche

        Args:
            task: Tâche dont le résultat doit être vérifié
            level: Niveau de vérification (override default)
            expected_schema: Schéma attendu pour le résultat

        Returns:
            VerificationResult avec détails des vérifications
        """
        level = level or self.default_level
        metadata = {
            "task_id": task.task_id,
            "task_name": task.name,
            "task_action": task.action,
            "level": level.value,
            "started_at": datetime.utcnow().isoformat(),
        }

        checks = {}
        errors = []
        warnings = []

        try:
            # Vérification 1: Résultat existe
            if task.result is None:
                checks["result_exists"] = False
                errors.append("Task result is None")
            else:
                checks["result_exists"] = True

            # Vérification 2: Pas d'erreur reportée
            if task.error:
                checks["no_error"] = False
                errors.append(f"Task reported error: {task.error}")
            else:
                checks["no_error"] = True

            # Vérification 3: Statut cohérent
            if task.status.value not in ["completed", "failed"]:
                checks["status_coherent"] = False
                warnings.append(f"Unexpected status: {task.status.value}")
            else:
                checks["status_coherent"] = True

            # Vérifications selon le niveau
            if level in [VerificationLevel.STRICT, VerificationLevel.PARANOID]:
                # Vérification 4: Schéma (si fourni)
                if expected_schema and task.result is not None:
                    schema_valid = self._verify_schema(task.result, expected_schema)
                    checks["schema_valid"] = schema_valid
                    if not schema_valid:
                        errors.append("Result does not match expected schema")

                # Vérification 5: Cohérence temporelle
                temporal_ok = self._verify_temporal_coherence(task)
                checks["temporal_coherent"] = temporal_ok
                if not temporal_ok:
                    warnings.append("Temporal metadata inconsistent")

            if level == VerificationLevel.PARANOID:
                # Vérification 6: Sémantique (vérificateur custom)
                if task.action in self._custom_verifiers:
                    custom_result = self._custom_verifiers[task.action](task, task.result)
                    checks["custom_verification"] = custom_result.passed
                    errors.extend(custom_result.errors)
                    warnings.extend(custom_result.warnings)

                # Vérification 7: Cohérence avec dépendances
                # (à implémenter si graph disponible)
                pass

            # Calculer score de confiance
            passed_checks = sum(1 for v in checks.values() if v)
            total_checks = len(checks)
            confidence = passed_checks / total_checks if total_checks > 0 else 0.0

            # Déterminer succès global
            passed = len(errors) == 0

            # Mettre à jour statistiques
            self._stats["total_verifications"] += 1
            if passed:
                self._stats["passed"] += 1
            else:
                self._stats["failed"] += 1

            # Métriques: enregistrer vérification
            metrics = get_metrics()
<<<<<<< HEAD
            metrics.record_verification(
                level=level.value,
                passed=passed,
                confidence_score=confidence,
            )
=======
            try:
                metrics.record_verification(
                    level=level.value,
                    passed=passed,
                    confidence_score=confidence,
                )
            except Exception:
                # Les métriques ne doivent jamais casser la vérification
                pass
>>>>>>> 28d8b1b1
            
            # Construire résultat
            metadata["completed_at"] = datetime.utcnow().isoformat()

            return VerificationResult(
                passed=passed,
                level=level,
                checks=checks,
                errors=errors,
                warnings=warnings,
                confidence_score=confidence,
                metadata=metadata,
            )

        except Exception as e:
            # Traçabilité: échec de vérification
            metadata["verification_error"] = str(e)
            metadata["completed_at"] = datetime.utcnow().isoformat()

            return VerificationResult(
                passed=False,
                level=level,
                checks=checks,
                errors=[f"Verification failed: {str(e)}"],
                warnings=warnings,
                confidence_score=0.0,
                metadata=metadata,
            )

    def verify_graph_results(
        self,
        graph: Any,  # TaskGraph
        level: Optional[VerificationLevel] = None,
    ) -> Dict[str, VerificationResult]:
        """
        Vérifie tous les résultats d'un graphe

        Args:
            graph: TaskGraph avec tâches complétées
            level: Niveau de vérification

        Returns:
            Dict mapping task_id -> VerificationResult
        """
        results = {}

        for task_id, task in graph.tasks.items():
            if task.status.value == "completed":
                result = self.verify_task(task, level)
                results[task_id] = result

        return results

    def _verify_schema(self, result: Any, schema: Dict[str, Any]) -> bool:
        """Vérifie que le résultat correspond au schéma attendu."""
        if not isinstance(schema, dict):
            return False

        # Support des schémas simples sous forme {"champ": type}
        if "type" not in schema:
            if not isinstance(result, dict):
                return False

            for key, expected in schema.items():
                if key not in result:
                    return False

                expected_types = expected if isinstance(expected, tuple) else (expected,)
                expected_types = tuple(
                    t for t in expected_types if isinstance(t, type)
                ) or (type(result[key]),)

                if not isinstance(result[key], expected_types):
                    return False

            return True

        expected_type = schema.get("type")

        type_map = {
            "dict": dict,
            "list": list,
            "str": str,
            "int": int,
            "float": float,
            "bool": bool,
        }

        if expected_type in type_map and not isinstance(result, type_map[expected_type]):
            return False

        if expected_type == "dict" and "required_keys" in schema:
            required = schema["required_keys"]
            if not all(key in result for key in required):
                return False

        if expected_type in ["list", "str"] and "min_length" in schema:
            if len(result) < schema["min_length"]:
                return False

        return True

    def _verify_temporal_coherence(self, task: Any) -> bool:
        """
        Vérifie la cohérence temporelle des métadonnées

        Conditions:
        - created_at <= updated_at
        - updated_at <= completed_at (si existe)
        - Pas de timestamps futurs

        Args:
            task: Tâche à vérifier

        Returns:
            True si cohérent
        """
        try:
            created = datetime.fromisoformat(task.metadata.get("created_at", ""))
            updated = datetime.fromisoformat(task.metadata.get("updated_at", ""))
            now = datetime.utcnow()

            # Vérifier ordre chronologique
            if created > updated:
                return False

            # Vérifier pas de futur
            if created > now or updated > now:
                return False

            # Vérifier completed_at si existe
            if "completed_at" in task.metadata:
                completed = datetime.fromisoformat(task.metadata["completed_at"])
                if updated > completed or completed > now:
                    return False

            return True

        except (ValueError, KeyError):
            # Métadonnées manquantes ou invalides
            return False

    def self_check(self) -> Dict[str, Any]:
        """
        Self-check du vérificateur lui-même

        Vérifie:
        - Statistiques cohérentes
        - Vérificateurs custom valides
        - État interne sain

        Returns:
            Dict avec résultats du self-check
        """
        checks = {}

        # Check 1: Statistiques cohérentes
        total = self._stats["total_verifications"]
        passed = self._stats["passed"]
        failed = self._stats["failed"]
        checks["stats_coherent"] = passed + failed == total

        # Check 2: Vérificateurs custom callables
        checks["custom_verifiers_valid"] = all(callable(v) for v in self._custom_verifiers.values())

        # Check 3: Configuration valide
        checks["config_valid"] = self.default_level in VerificationLevel

        return {
            "passed": all(checks.values()),
            "checks": checks,
            "stats": self._stats.copy(),
            "timestamp": datetime.utcnow().isoformat(),
        }

    def get_stats(self) -> Dict[str, Any]:
        """Retourne les statistiques de vérification"""
        return self._stats.copy()<|MERGE_RESOLUTION|>--- conflicted
+++ resolved
@@ -222,13 +222,6 @@
 
             # Métriques: enregistrer vérification
             metrics = get_metrics()
-<<<<<<< HEAD
-            metrics.record_verification(
-                level=level.value,
-                passed=passed,
-                confidence_score=confidence,
-            )
-=======
             try:
                 metrics.record_verification(
                     level=level.value,
@@ -238,7 +231,6 @@
             except Exception:
                 # Les métriques ne doivent jamais casser la vérification
                 pass
->>>>>>> 28d8b1b1
             
             # Construire résultat
             metadata["completed_at"] = datetime.utcnow().isoformat()
