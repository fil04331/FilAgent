"""
Hierarchical Task Network (HTN) Planner

Implémente la décomposition de requêtes complexes en graphe de tâches exécutables.

Stratégies supportées:
- LLM-based: Utilise le modèle LLM pour décomposition intelligente
- Rule-based: Règles prédéfinies pour tâches courantes
- Hybrid: Combinaison des deux approches

Conformité:
- Traçabilité de chaque décision de décomposition (Loi 25)
- Justification des choix de planification (AI Act)
- Logs structurés pour auditabilité (RGPD)
"""

from dataclasses import dataclass, field
from enum import Enum
from typing import List, Dict, Optional, Any
from datetime import datetime
import json
import re

from .task_graph import Task, TaskGraph, TaskPriority, TaskDecompositionError
from .metrics import get_metrics
import time


class PlanningStrategy(str, Enum):
    """Stratégies de planification disponibles"""

    LLM_BASED = "llm_based"  # Décomposition via LLM
    RULE_BASED = "rule_based"  # Règles prédéfinies
    HYBRID = "hybrid"  # Combinaison LLM + règles


@dataclass
class PlanningResult:
    """
    Résultat d'une planification

    Attributes:
        graph: Graphe de tâches généré
        strategy_used: Stratégie utilisée
        confidence: Score de confiance (0-1)
        reasoning: Justification de la décomposition
        metadata: Métadonnées de traçabilité
    """

    graph: TaskGraph
    strategy_used: PlanningStrategy
    confidence: float
    reasoning: str
    metadata: Dict[str, Any] = field(default_factory=dict)

    def __post_init__(self):
        """Initialise les métadonnées de traçabilité"""
        if "planned_at" not in self.metadata:
            self.metadata["planned_at"] = datetime.utcnow().isoformat()

    def to_dict(self) -> Dict[str, Any]:
        """Sérialise pour logging/traçabilité"""
        return {
            "graph": self.graph.to_dict(),
            "strategy_used": self.strategy_used.value,
            "confidence": self.confidence,
            "reasoning": self.reasoning,
            "metadata": self.metadata,
        }


class HierarchicalPlanner:
    """
    Planificateur hiérarchique HTN

    Responsabilités:
        - Analyser les requêtes utilisateur
        - Décomposer en sous-tâches atomiques
        - Identifier les dépendances
        - Construire le graphe d'exécution
        - Valider la cohérence du plan

    Usage:
        planner = HierarchicalPlanner(model_interface=model, tools_registry=registry)
        result = planner.plan(
            query="Analyse data.csv, génère stats, crée rapport PDF",
            strategy=PlanningStrategy.LLM_BASED
        )
        tasks = result.graph.topological_sort()
    """

    def __init__(
        self,
        model_interface: Optional[Any] = None,
        tools_registry: Optional[Any] = None,
        max_decomposition_depth: int = 3,
        enable_tracing: bool = True,
    ):
        """
        Initialise le planificateur

        Args:
            model_interface: Interface vers le modèle LLM (pour décomposition)
            tools_registry: Registre des outils disponibles
            max_decomposition_depth: Profondeur max de décomposition récursive
            enable_tracing: Active la traçabilité complète (conformité)
        """
        self.model = model_interface
        self.tools = tools_registry
        self.max_depth = max_decomposition_depth
        self.enable_tracing = enable_tracing

        # Patterns courants pour règles prédéfinies
        self._init_rule_patterns()

    def _init_rule_patterns(self):
        """Initialise les patterns de règles courantes"""
        self.patterns = {
            # Pattern: "analyse X, génère Y, crée Z"
            r"analys[er]?\s+(.+?),\s+g[ée]n[ée]r[er]?\s+(.+?),\s+cr[ée][er]?\s+(.+)": [
                {"action": "read_file", "extract": 1},
                {"action": "analyze_data", "depends_on": [0]},
                {"action": "generate_report", "depends_on": [1]},
            ],
            # Pattern: "lis X, calcule Y"
            r"li[st]?\s+(.+?),\s+calcul[er]?\s+(.+)": [
                {"action": "read_file", "extract": 1},
                {"action": "calculate", "depends_on": [0]},
            ],
            # Pattern: "trouve X et Y, puis Z"
            r"trouv[er]?\s+(.+?)\s+et\s+(.+?),\s+puis\s+(.+)": [
                {"action": "search", "extract": 1},
                {"action": "search", "extract": 2},
                {"action": "process", "depends_on": [0, 1]},
            ],
        }

    def plan(
        self,
        query: str,
        strategy: PlanningStrategy = PlanningStrategy.HYBRID,
        context: Optional[Dict[str, Any]] = None,
    ) -> PlanningResult:
        """
        Planifie l'exécution d'une requête complexe

        Args:
            query: Requête utilisateur à décomposer
            strategy: Stratégie de planification à utiliser
            context: Contexte additionnel (conversation, état, etc.)

        Returns:
            PlanningResult avec le graphe de tâches

        Raises:
            TaskDecompositionError: Si la décomposition échoue
        """
        # Métriques: début de planification
        metrics = get_metrics()
        start_time = time.time()

        # Traçabilité: enregistrer le début de planification
        planning_metadata = {
            "query": query,
            "strategy": strategy.value,
            "started_at": datetime.utcnow().isoformat(),
            "context": context or {},
        }

        try:
            if strategy == PlanningStrategy.RULE_BASED:
                result = self._plan_rule_based(query, planning_metadata)
            elif strategy == PlanningStrategy.LLM_BASED:
                result = self._plan_llm_based(query, planning_metadata)
            else:  # HYBRID
                result = self._plan_hybrid(query, planning_metadata)

            # Validation finale du plan
            self._validate_plan(result.graph)

            # Traçabilité: succès
            result.metadata["completed_at"] = datetime.utcnow().isoformat()
            result.metadata["validation_passed"] = True

            # Métriques: enregistrer succès
            duration_seconds = time.time() - start_time
            metrics.record_planning(
                strategy=strategy.value,
                success=True,
                duration_seconds=duration_seconds,
                confidence=result.confidence,
                tasks_count=len(result.graph.tasks),
            )

            return result

        except Exception as e:
            # Traçabilité: échec
            planning_metadata["completed_at"] = datetime.utcnow().isoformat()
            planning_metadata["error"] = str(e)
            planning_metadata["validation_passed"] = False

            # Métriques: enregistrer échec
            duration_seconds = time.time() - start_time
            metrics.record_planning(
                strategy=strategy.value,
                success=False,
                duration_seconds=duration_seconds,
                confidence=0.0,
                tasks_count=0,
            )

            raise TaskDecompositionError(f"Planning failed for query '{query[:50]}...': {str(e)}") from e

    def _plan_rule_based(self, query: str, metadata: Dict[str, Any]) -> PlanningResult:
        """
        Planification basée sur des règles prédéfinies

        Avantages: Rapide, prévisible, déterministe
        Limitations: Moins flexible, couvre cas limités
        """
        graph = TaskGraph()
        matched = False
        reasoning = "Rule-based decomposition: "

        # Essayer de matcher avec les patterns connus
        for pattern, task_templates in self.patterns.items():
            match = re.search(pattern, query, re.IGNORECASE)
            if match:
                matched = True
                reasoning += f"Matched pattern '{pattern}'. "

                # Créer les tâches selon le template
                created_tasks = []
                for i, template in enumerate(task_templates):
                    # Extraire les paramètres du match
                    if "extract" in template:
                        param_value = match.group(template["extract"])
                    else:
                        param_value = query

                    # Créer la tâche
                    task = Task(
                        name=f"{template['action']}_{i}",
                        action=template["action"],
                        params={"input": param_value.strip()},
                        depends_on=[created_tasks[dep_idx].task_id for dep_idx in template.get("depends_on", [])],
                        priority=TaskPriority.NORMAL,
                    )

                    graph.add_task(task)
                    created_tasks.append(task)

                break

        if not matched:
            # Fallback: créer une tâche unique
            reasoning += "No pattern matched. Created single task."
            task = Task(
                name="execute_query",
                action="generic_execute",
                params={"query": query},
                priority=TaskPriority.NORMAL,
            )
            graph.add_task(task)

        return PlanningResult(
            graph=graph,
            strategy_used=PlanningStrategy.RULE_BASED,
            confidence=0.8 if matched else 0.5,
            reasoning=reasoning,
            metadata=metadata,
        )

    def _plan_llm_based(self, query: str, metadata: Dict[str, Any]) -> PlanningResult:
        """
        Planification via LLM (décomposition intelligente)

        Avantages: Flexible, gère cas complexes, contexte
        Limitations: Plus lent, non-déterministe, nécessite LLM
        """
        if self.model is None:
            raise TaskDecompositionError("LLM-based planning requires a model_interface")

        # Construire le prompt de décomposition
        system_prompt = self._build_decomposition_prompt()
        user_prompt = f"""Décompose cette requête en tâches atomiques:

Requête: {query}

Réponds UNIQUEMENT avec un JSON valide suivant ce format:
{{
  "tasks": [
    {{
      "name": "nom_descriptif",
      "action": "nom_action",
      "params": {{"key": "value"}},
      "depends_on": [indices des tâches requises],
      "priority": 3
    }}
  ],
  "reasoning": "Justification de la décomposition"
}}

Actions disponibles: {self._get_available_actions()}
"""

        # Appeler le LLM
        try:
            response = self.model.generate(
                messages=[
                    {"role": "system", "content": system_prompt},
                    {"role": "user", "content": user_prompt},
                ],
                temperature=0.3,  # Bas pour cohérence
                max_tokens=1000,
            )

            # Extraire le texte de la réponse si c'est un dict
            if isinstance(response, dict):
                response = response.get("text", response)

            # Parser la réponse JSON
            decomposition = self._parse_llm_response(response)

            # Construire le graphe
            graph = self._build_graph_from_decomposition(decomposition)

            return PlanningResult(
                graph=graph,
                strategy_used=PlanningStrategy.LLM_BASED,
                confidence=0.9,
                reasoning=decomposition.get("reasoning", "LLM decomposition"),
                metadata={**metadata, "llm_response": response},
            )

        except Exception as e:
            raise TaskDecompositionError(f"LLM-based planning failed: {str(e)}") from e

    def _plan_hybrid(self, query: str, metadata: Dict[str, Any]) -> PlanningResult:
        """
        Planification hybride (règles + LLM)

        Stratégie:
        1. Essayer rule-based d'abord (rapide)
        2. Si confiance < 0.7, raffiner avec LLM
        3. Combiner les deux approches
        """
        # Étape 1: Essayer règles
        rule_result = self._plan_rule_based(query, metadata)

        # Étape 2: Si confiance suffisante, retourner
        if rule_result.confidence >= 0.7:
            rule_result.strategy_used = PlanningStrategy.HYBRID
            rule_result.reasoning = f"Hybrid (rule-based sufficient): {rule_result.reasoning}"
            return rule_result

        # Étape 3: Raffiner avec LLM
        try:
            llm_result = self._plan_llm_based(query, metadata)
            llm_result.strategy_used = PlanningStrategy.HYBRID
            llm_result.reasoning = f"Hybrid (LLM refinement): {llm_result.reasoning}"
            return llm_result
        except Exception:
            # Fallback sur règles si LLM échoue
            rule_result.strategy_used = PlanningStrategy.HYBRID
            rule_result.reasoning = f"Hybrid (LLM failed, fallback to rules): {rule_result.reasoning}"
            return rule_result

    def _build_decomposition_prompt(self) -> str:
        """Construit le prompt système pour décomposition LLM"""
        return """Tu es un expert en décomposition de tâches complexes.

Ton rôle:
- Analyser les requêtes utilisateur
- Les décomposer en sous-tâches atomiques
- Identifier les dépendances entre tâches
- Assigner des priorités appropriées

Principes:
- Tâches atomiques (1 action = 1 tâche)
- Dépendances explicites (une tâche ne peut s'exécuter que si ses dépendances sont complètes)
- Parallélisation maximale (tâches indépendantes)
- Priorités cohérentes (CRITICAL=5, HIGH=4, NORMAL=3, LOW=2, OPTIONAL=1)

Réponds TOUJOURS en JSON valide sans markdown."""

    def _get_available_actions(self) -> List[str]:
        """Retourne la liste des actions disponibles"""
        if self.tools:
            return [tool.name for tool in self.tools.get_all()]
        return [
            "read_file", "write_file", "search", "calculate",
            "analyze_data", "generate_report", "execute_code"
        ]
    
<<<<<<< HEAD
    def _parse_llm_response(self, response) -> Dict[str, Any]:
        """Parse la réponse JSON du LLM"""
        # Handle dict responses (e.g., from mock models with {"text": "..."})
        if isinstance(response, dict):
            if "text" in response:
                response_text = response["text"]
            else:
                # If it's already a dict with the expected structure, return as-is
                return response
        else:
            response_text = response
        
        # Nettoyer la réponse (enlever markdown, etc.)
        cleaned = response_text.strip()
=======
    def _parse_llm_response(self, response: Any) -> Dict[str, Any]:
        """Parse la réponse JSON du LLM ou retourne directement un dictionnaire."""
        if isinstance(response, dict):
            if "tasks" in response:
                return response
            if "text" in response and isinstance(response["text"], str):
                response = response["text"]
            elif "content" in response and isinstance(response["content"], str):
                response = response["content"]
            else:
                raise TaskDecompositionError(
                    "Failed to parse LLM response: missing JSON payload"
                )

        if hasattr(response, "text") and isinstance(response.text, str):
            response = response.text

        if not isinstance(response, str):
            raise TaskDecompositionError(
                f"Failed to parse LLM response: unsupported type {type(response).__name__}"
            )

        # Nettoyer la réponse (enlever markdown, etc.)
        if not isinstance(response, str):
            response = str(response)
        cleaned = response.strip()
>>>>>>> a9e31899
        if cleaned.startswith("```"):
            # Enlever les backticks markdown
            lines = cleaned.split("\n")
            cleaned = "\n".join(lines[1:-1])

        try:
            return json.loads(cleaned)
        except json.JSONDecodeError as e:
            raise TaskDecompositionError(
<<<<<<< HEAD
                f"Failed to parse LLM response as JSON: {str(e)}\nResponse: {str(response)[:200]}"
=======
                f"Failed to parse LLM response: {str(e)}\nResponse: {response[:200]}"
>>>>>>> a9e31899
            ) from e

    def _build_graph_from_decomposition(self, decomposition: Dict[str, Any]) -> TaskGraph:
        """Construit un TaskGraph depuis la décomposition LLM"""
        graph = TaskGraph()
        task_list = decomposition.get("tasks", [])
        created_tasks = []

        for task_spec in task_list:
            # Résoudre les dépendances (indices -> task_ids)
            depends_on_indices = task_spec.get("depends_on", [])
            depends_on_ids = [created_tasks[idx].task_id for idx in depends_on_indices if idx < len(created_tasks)]

            # Créer la tâche
            task = Task(
                name=task_spec.get("name", "unnamed_task"),
                action=task_spec.get("action", "generic_execute"),
                params=task_spec.get("params", {}),
                depends_on=depends_on_ids,
                priority=TaskPriority(task_spec.get("priority", 3)),
            )

            graph.add_task(task)
            created_tasks.append(task)

        return graph

    def _validate_plan(self, graph: TaskGraph):
        """
        Valide la cohérence du plan

        Vérifications:
        - Au moins 1 tâche
        - Pas de cycles (déjà vérifié par TaskGraph)
        - Actions valides (si tools_registry disponible)
        - Dépendances cohérentes

        Raises:
            TaskDecompositionError: Si validation échoue
        """
        if len(graph.tasks) == 0:
            raise TaskDecompositionError("Plan must contain at least one task")

        # Vérifier que toutes les actions sont valides
        if self.tools:
            available_actions = set(self._get_available_actions())
            for task in graph.tasks.values():
                if task.action not in available_actions and task.action != "generic_execute":
                    raise TaskDecompositionError(f"Unknown action '{task.action}' in task {task.task_id}")

        # Vérifier tri topologique possible (pas de cycles)
        try:
            graph.topological_sort()
        except TaskDecompositionError as e:
            raise TaskDecompositionError(f"Plan validation failed: {str(e)}") from e<|MERGE_RESOLUTION|>--- conflicted
+++ resolved
@@ -394,22 +394,6 @@
             "analyze_data", "generate_report", "execute_code"
         ]
     
-<<<<<<< HEAD
-    def _parse_llm_response(self, response) -> Dict[str, Any]:
-        """Parse la réponse JSON du LLM"""
-        # Handle dict responses (e.g., from mock models with {"text": "..."})
-        if isinstance(response, dict):
-            if "text" in response:
-                response_text = response["text"]
-            else:
-                # If it's already a dict with the expected structure, return as-is
-                return response
-        else:
-            response_text = response
-        
-        # Nettoyer la réponse (enlever markdown, etc.)
-        cleaned = response_text.strip()
-=======
     def _parse_llm_response(self, response: Any) -> Dict[str, Any]:
         """Parse la réponse JSON du LLM ou retourne directement un dictionnaire."""
         if isinstance(response, dict):
@@ -436,7 +420,6 @@
         if not isinstance(response, str):
             response = str(response)
         cleaned = response.strip()
->>>>>>> a9e31899
         if cleaned.startswith("```"):
             # Enlever les backticks markdown
             lines = cleaned.split("\n")
@@ -446,11 +429,7 @@
             return json.loads(cleaned)
         except json.JSONDecodeError as e:
             raise TaskDecompositionError(
-<<<<<<< HEAD
-                f"Failed to parse LLM response as JSON: {str(e)}\nResponse: {str(response)[:200]}"
-=======
                 f"Failed to parse LLM response: {str(e)}\nResponse: {response[:200]}"
->>>>>>> a9e31899
             ) from e
 
     def _build_graph_from_decomposition(self, decomposition: Dict[str, Any]) -> TaskGraph:
