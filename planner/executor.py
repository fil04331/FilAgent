"""
Task Executor - Exécution de plans HTN avec parallélisation

Implémente:
- Exécution séquentielle et parallèle de tâches
- Gestion des dépendances via tri topologique
- Recovery gracieux sur échec
- Traçabilité complète (conformité Loi 25, RGPD)

Stratégies d'exécution:
- Sequential: Une tâche à la fois (sécuritaire)
- Parallel: Tâches indépendantes en parallèle (performance)
- Adaptive: Hybride selon disponibilité ressources

Conformité:
- Logs WORM pour chaque exécution
- Decision Records pour choix d'exécution
- Provenance tracking (W3C PROV)
"""

from dataclasses import dataclass, field
from enum import Enum
from typing import Dict, Optional, Any, Callable
from datetime import datetime
from concurrent.futures import ThreadPoolExecutor, Future, as_completed
import traceback
import time

from .task_graph import Task, TaskGraph, TaskStatus, TaskPriority
from .metrics import get_metrics


class ExecutionStrategy(str, Enum):
    """Stratégies d'exécution"""

    SEQUENTIAL = "sequential"  # Une à la fois
    PARALLEL = "parallel"  # Parallélisation maximale
    ADAPTIVE = "adaptive"  # Hybride selon contexte


class ExecutionError(Exception):
    """Erreur lors de l'exécution d'une tâche"""

    pass


@dataclass
class ExecutionResult:
    """
    Résultat d'une exécution de plan

    Attributes:
        success: True si toutes les tâches critiques ont réussi
        completed_tasks: Nombre de tâches complétées
        failed_tasks: Nombre de tâches échouées
        skipped_tasks: Nombre de tâches sautées
        total_duration_ms: Durée totale d'exécution (millisecondes)
        task_results: Résultats par task_id
        errors: Erreurs rencontrées par task_id
        metadata: Métadonnées de traçabilité
    """

    success: bool
    completed_tasks: int
    failed_tasks: int
    skipped_tasks: int
    total_duration_ms: float
    task_results: Dict[str, Any] = field(default_factory=dict)
    errors: Dict[str, str] = field(default_factory=dict)
    metadata: Dict[str, Any] = field(default_factory=dict)

    def to_dict(self) -> Dict[str, Any]:
        """Sérialise pour logging"""
        return {
            "success": self.success,
            "completed_tasks": self.completed_tasks,
            "failed_tasks": self.failed_tasks,
            "skipped_tasks": self.skipped_tasks,
            "total_duration_ms": self.total_duration_ms,
            "task_results": {k: str(v) for k, v in self.task_results.items()},
            "errors": self.errors,
            "metadata": self.metadata,
        }


class TaskExecutor:
    """
    Exécuteur de graphes de tâches HTN

    Responsabilités:
        - Orchestrer l'exécution selon le plan
        - Gérer les dépendances et ordre d'exécution
        - Paralléliser les tâches indépendantes
        - Gérer les erreurs et recovery
        - Tracer toutes les exécutions

    Usage:
        executor = TaskExecutor(
            action_registry=registry,
            strategy=ExecutionStrategy.PARALLEL,
            max_workers=4
        )
        result = executor.execute(plan_result.graph)
    """

    def __init__(
        self,
        action_registry: Optional[Dict[str, Callable]] = None,
        strategy: ExecutionStrategy = ExecutionStrategy.ADAPTIVE,
        max_workers: int = 4,
        timeout_per_task_sec: int = 60,
        enable_tracing: bool = True,
    ):
        """
        Initialise l'exécuteur

        Args:
            action_registry: Mapping action_name -> fonction exécutable
            strategy: Stratégie d'exécution
            max_workers: Nombre max de workers parallèles
            timeout_per_task_sec: Timeout par tâche (secondes)
            enable_tracing: Active traçabilité complète
        """
        self.actions = action_registry or {}
        self.strategy = strategy
        self.max_workers = max_workers
        self.timeout = timeout_per_task_sec
        self.enable_tracing = enable_tracing

        # Statistiques d'exécution
        self._execution_stats = {
            "total_executions": 0,
            "successful_executions": 0,
            "failed_executions": 0,
        }

    def register_action(self, name: str, func: Callable):
        """
        Enregistre une action exécutable

        Args:
            name: Nom de l'action
            func: Fonction à exécuter (signature: func(params: Dict) -> Any)
        """
        self.actions[name] = func

    def execute(
        self,
        graph: TaskGraph,
        context: Optional[Dict[str, Any]] = None,
    ) -> ExecutionResult:
        """
        Exécute un graphe de tâches

        Args:
            graph: Graphe de tâches à exécuter
            context: Contexte d'exécution (conversation, état, etc.)

        Returns:
            ExecutionResult avec statistiques et résultats

        Raises:
            ExecutionError: Si l'exécution échoue de manière critique
        """
        start_time = datetime.utcnow()
        execution_start_time = time.time()
        metadata = {
            "started_at": start_time.isoformat(),
            "strategy": self.strategy.value,
            "total_tasks": len(graph.tasks),
            "context": context or {},
        }

        # Métriques: mettre à jour tâches en cours
        metrics = get_metrics()
        metrics.update_task_in_progress(self.strategy.value, len(graph.tasks))

        try:
            # Choisir la stratégie d'exécution
            if self.strategy == ExecutionStrategy.SEQUENTIAL:
                results = self._execute_sequential(graph, metadata)
            elif self.strategy == ExecutionStrategy.PARALLEL:
                results = self._execute_parallel(graph, metadata)
            else:  # ADAPTIVE
                results = self._execute_adaptive(graph, metadata)

            # Calculer statistiques finales
            end_time = datetime.utcnow()
            duration_ms = (end_time - start_time).total_seconds() * 1000
            duration_seconds = time.time() - execution_start_time

            completed = sum(1 for t in graph.tasks.values() if t.status == TaskStatus.COMPLETED)
            failed = sum(1 for t in graph.tasks.values() if t.status == TaskStatus.FAILED)
            skipped = sum(1 for t in graph.tasks.values() if t.status == TaskStatus.SKIPPED)

            # Compter tâches parallèles (approximation)
            parallel_tasks = 0
            if self.strategy in [ExecutionStrategy.PARALLEL, ExecutionStrategy.ADAPTIVE]:
                levels = graph.get_parallelizable_tasks()
                for level in levels:
                    if len(level) > 1:
                        parallel_tasks += len(level)

            # Déterminer le succès global
            # Succès si toutes les tâches CRITICAL/HIGH sont complétées
            critical_failed = any(
                t.status == TaskStatus.FAILED and t.priority.value >= TaskPriority.HIGH.value
                for t in graph.tasks.values()
            )
            success = not critical_failed

            # Construire le résultat
            metadata["completed_at"] = end_time.isoformat()
            metadata["duration_ms"] = duration_ms

            result = ExecutionResult(
                success=success,
                completed_tasks=completed,
                failed_tasks=failed,
                skipped_tasks=skipped,
                total_duration_ms=duration_ms,
                task_results=results["task_results"],
                errors=results["errors"],
                metadata=metadata,
            )

            # Métriques: enregistrer exécution
            metrics.record_execution(
                strategy=self.strategy.value,
                success=success,
                duration_seconds=duration_seconds,
                completed_tasks=completed,
                failed_tasks=failed,
                skipped_tasks=skipped,
                parallel_tasks=parallel_tasks,
            )

            # Métriques: enregistrer chaque tâche
            for task in graph.tasks.values():
                if task.status == TaskStatus.COMPLETED:
                    metrics.record_task(
                        priority=task.priority.name.lower(),
                        action=task.action,
                        status="completed",
                    )
                elif task.status == TaskStatus.FAILED:
                    error_type = type(task.error).__name__ if task.error else "unknown"
                    metrics.record_task(
                        priority=task.priority.name.lower(),
                        action=task.action,
                        status="failed",
                        error_type=error_type,
                    )
                elif task.status == TaskStatus.SKIPPED:
                    metrics.record_task(
                        priority=task.priority.name.lower(),
                        action=task.action,
                        status="skipped",
                    )

            # Métriques: remettre à zéro tâches en cours
            metrics.update_task_in_progress(self.strategy.value, 0)

            # Mettre à jour les statistiques
            self._execution_stats["total_executions"] += 1
            if success:
                self._execution_stats["successful_executions"] += 1
            else:
                self._execution_stats["failed_executions"] += 1

            return result

        except Exception as e:
            # Traçabilité: échec critique
            metadata["completed_at"] = datetime.utcnow().isoformat()
            metadata["critical_error"] = str(e)
            metadata["traceback"] = traceback.format_exc()

            self._execution_stats["total_executions"] += 1
            self._execution_stats["failed_executions"] += 1

            raise ExecutionError(f"Execution failed critically: {str(e)}") from e

    def _execute_sequential(self, graph: TaskGraph, metadata: Dict[str, Any]) -> Dict[str, Any]:
        """
        Exécution séquentielle (une tâche à la fois)

        Avantages: Prévisible, déterministe, facile à debugger
        Limitations: Pas de parallélisation, plus lent
        """
        task_results = {}
        errors = {}

        # Tri topologique pour ordre d'exécution
        sorted_tasks = graph.topological_sort()

        for task in sorted_tasks:
            # Vérifier si les dépendances ont réussi
            if not self._check_dependencies(task, graph):
                task.update_status(TaskStatus.SKIPPED, "Dependency failed")
                continue

            # Exécuter la tâche
            task.update_status(TaskStatus.RUNNING)

            try:
                result = self._execute_task(task)
                task.set_result(result)
                task.update_status(TaskStatus.COMPLETED)
                task_results[task.task_id] = result

            except Exception as e:
                error_msg = f"{type(e).__name__}: {str(e)}"
                task.update_status(TaskStatus.FAILED, error_msg)
                errors[task.task_id] = error_msg

                # Propager l'échec aux tâches dépendantes
                self._propagate_failure(task, graph)

        return {
            "task_results": task_results,
            "errors": errors,
        }

    def _execute_parallel(self, graph: TaskGraph, metadata: Dict[str, Any]) -> Dict[str, Any]:
        """
        Exécution parallèle (tâches indépendantes en parallèle)

        Avantages: Rapide, exploite concurrence
        Limitations: Plus complexe, nécessite thread-safety
        """
        task_results = {}
        errors = {}

        # Identifier les niveaux de parallélisation
        levels = graph.get_parallelizable_tasks()

        # Exécuter niveau par niveau
        with ThreadPoolExecutor(max_workers=self.max_workers) as executor:
            for level_tasks in levels:
                # Soumettre toutes les tâches du niveau
                futures: Dict[Future, Task] = {}

                for task in level_tasks:
                    # Vérifier dépendances
                    if not self._check_dependencies(task, graph):
                        task.update_status(TaskStatus.SKIPPED, "Dependency failed")
                        continue

                    # Soumettre à l'exécuteur
                    task.update_status(TaskStatus.RUNNING)
                    future = executor.submit(self._execute_task, task)
                    futures[future] = task

                # Attendre la complétion du niveau
                for future in as_completed(futures):
                    task = futures[future]

                    try:
                        result = future.result(timeout=self.timeout)
                        task.set_result(result)
                        task.update_status(TaskStatus.COMPLETED)
                        task_results[task.task_id] = result

                    except Exception as e:
                        error_msg = f"{type(e).__name__}: {str(e)}"
                        task.update_status(TaskStatus.FAILED, error_msg)
                        errors[task.task_id] = error_msg

                        # Propager l'échec
                        self._propagate_failure(task, graph)

        return {
            "task_results": task_results,
            "errors": errors,
        }

    def _execute_adaptive(self, graph: TaskGraph, metadata: Dict[str, Any]) -> Dict[str, Any]:
        """
        Exécution adaptive (hybride selon contexte)

        Stratégie:
        - Si < 3 tâches: séquentiel
        - Si tâches critiques: séquentiel
        - Sinon: parallèle
        """
        # Décider de la stratégie
        num_tasks = len(graph.tasks)
        has_critical = any(t.priority == TaskPriority.CRITICAL for t in graph.tasks.values())

        if num_tasks < 3 or has_critical:
            # Séquentiel pour sécurité
            metadata["adaptive_choice"] = "sequential"
            metadata["adaptive_reason"] = "Few tasks or critical priority"
            return self._execute_sequential(graph, metadata)
        else:
            # Parallèle pour performance
            metadata["adaptive_choice"] = "parallel"
            metadata["adaptive_reason"] = "Multiple independent tasks"
            return self._execute_parallel(graph, metadata)

    def _execute_task(self, task: Task) -> Any:
        """
        Exécute une tâche atomique

        Args:
            task: Tâche à exécuter

        Returns:
            Résultat de l'exécution

        Raises:
            ExecutionError: Si l'action n'existe pas ou échoue
        """
        # Vérifier que l'action existe
        if task.action not in self.actions:
            raise ExecutionError(f"Unknown action '{task.action}' for task {task.task_id}")

        # Exécuter l'action
        action_func = self.actions[task.action]

        try:
            result = action_func(task.params)
            return result
        except Exception as e:
            # Preserve original exception type in error message for traceability
            raise ExecutionError(
<<<<<<< HEAD
                f"{type(e).__name__}: Action '{task.action}' failed: {str(e)}"
=======
                f"Action '{task.action}' failed: {type(e).__name__}: {str(e)}"
>>>>>>> a9e31899
            ) from e
    
    def _check_dependencies(self, task: Task, graph: TaskGraph) -> bool:
        """
        Vérifie que toutes les dépendances sont complétées

        Args:
            task: Tâche à vérifier
            graph: Graphe contenant les dépendances

        Returns:
            True si toutes les dépendances sont COMPLETED
        """
        for dep_id in task.depends_on:
            dep_task = graph.tasks.get(dep_id)
            if not dep_task or dep_task.status != TaskStatus.COMPLETED:
                return False
        return True

    def _propagate_failure(self, failed_task: Task, graph: TaskGraph):
        """
        Propage l'échec d'une tâche à ses dépendants

        Marque toutes les tâches qui dépendent de failed_task comme SKIPPED
        """
        # Trouver tous les dépendants (BFS)
        to_skip = []
        queue = [failed_task.task_id]
        visited = set()

        while queue:
            current_id = queue.pop(0)
            if current_id in visited:
                continue
            visited.add(current_id)

            # Trouver les tâches qui dépendent de current
            for task in graph.tasks.values():
                if current_id in task.depends_on and task.task_id not in visited:
                    to_skip.append(task)
                    queue.append(task.task_id)

        # Marquer comme sautées
        for task in to_skip:
            if task.status == TaskStatus.PENDING:
                task.update_status(TaskStatus.SKIPPED, f"Dependency {failed_task.task_id} failed")

    def get_stats(self) -> Dict[str, Any]:
        """Retourne les statistiques d'exécution"""
        return self._execution_stats.copy()<|MERGE_RESOLUTION|>--- conflicted
+++ resolved
@@ -425,11 +425,7 @@
         except Exception as e:
             # Preserve original exception type in error message for traceability
             raise ExecutionError(
-<<<<<<< HEAD
-                f"{type(e).__name__}: Action '{task.action}' failed: {str(e)}"
-=======
                 f"Action '{task.action}' failed: {type(e).__name__}: {str(e)}"
->>>>>>> a9e31899
             ) from e
     
     def _check_dependencies(self, task: Task, graph: TaskGraph) -> bool:
