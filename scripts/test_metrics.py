--- conflicted
+++ resolved
@@ -119,12 +119,8 @@
     
     try:
         import prometheus_client
-<<<<<<< HEAD
-        version = getattr(prometheus_client, "__version__", None) or _get_package_version("prometheus-client")
-=======
         # Use getattr to get version if available
         version = getattr(prometheus_client, "__version__", getattr(prometheus_client, "VERSION", "unknown"))
->>>>>>> bd2e40f3
         print(f"✅ prometheus-client installé (version: {version})")
         return True
     except ImportError:
